--- conflicted
+++ resolved
@@ -82,14 +82,6 @@
     import keras.models
     return keras.models.load_model(filepath, custom_objects=backbone(backbone_name).custom_objects)
 
-<<<<<<< HEAD
-    model = keras.models.load_model(filepath, custom_objects=backbone(backbone_name).custom_objects, compile=convert)
-    if convert:
-        from .retinanet import retinanet_bbox
-        model = retinanet_bbox(model=model, nms=nms, class_specific_filter=class_specific_filter, anchor_params=anchor_params)
-=======
->>>>>>> 79c80bf3
-
 def convert_model(model, nms=True, class_specific_filter=True, anchor_params=None):
     """ Converts a training model to an inference model.
 

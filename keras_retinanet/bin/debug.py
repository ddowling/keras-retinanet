#!/usr/bin/env python

"""
Copyright 2017-2018 Fizyr (https://fizyr.com)

Licensed under the Apache License, Version 2.0 (the "License");
you may not use this file except in compliance with the License.
You may obtain a copy of the License at

    http://www.apache.org/licenses/LICENSE-2.0

Unless required by applicable law or agreed to in writing, software
distributed under the License is distributed on an "AS IS" BASIS,
WITHOUT WARRANTIES OR CONDITIONS OF ANY KIND, either express or implied.
See the License for the specific language governing permissions and
limitations under the License.
"""

import argparse
import random
import os
import sys
import cv2

# Allow relative imports when being executed as script.
if __name__ == "__main__" and __package__ is None:
    sys.path.insert(0, os.path.join(os.path.dirname(__file__), '..', '..'))
    import keras_retinanet.bin  # noqa: F401
    __package__ = "keras_retinanet.bin"

# Change these to absolute imports if you copy this script outside the keras_retinanet package.
from ..preprocessing.pascal_voc import PascalVocGenerator
from ..preprocessing.csv_generator import CSVGenerator
from ..preprocessing.kitti import KittiGenerator
from ..preprocessing.open_images import OpenImagesGenerator
from ..utils.keras_version import check_keras_version
from ..utils.transform import random_transform_generator
from ..utils.visualization import draw_annotations, draw_boxes
from ..utils.anchors import anchors_for_shape, compute_gt_annotations, compute_gt_annotations_for_visualisation
from ..utils.config import read_config_file, parse_anchor_parameters


def create_generator(args):
    """ Create the data generators.

    Args:
        args: parseargs arguments object.
    """
    # create random transform generator for augmenting training data
    transform_generator = random_transform_generator(
        min_rotation=-0.1,
        max_rotation=0.1,
        min_translation=(-0.1, -0.1),
        max_translation=(0.1, 0.1),
        min_shear=-0.1,
        max_shear=0.1,
        min_scaling=(0.9, 0.9),
        max_scaling=(1.1, 1.1),
        flip_x_chance=0.5,
        flip_y_chance=0.5,
    )

    if args.dataset_type == 'coco':
        # import here to prevent unnecessary dependency on cocoapi
        from ..preprocessing.coco import CocoGenerator

        generator = CocoGenerator(
            args.coco_path,
            args.coco_set,
            transform_generator=transform_generator,
            image_min_side=args.image_min_side,
            image_max_side=args.image_max_side,
            config=args.config
        )
    elif args.dataset_type == 'pascal':
        generator = PascalVocGenerator(
            args.pascal_path,
            args.pascal_set,
            transform_generator=transform_generator,
            image_min_side=args.image_min_side,
            image_max_side=args.image_max_side,
            config=args.config
        )
    elif args.dataset_type == 'csv':
        generator = CSVGenerator(
            args.annotations,
            args.classes,
            transform_generator=transform_generator,
            image_min_side=args.image_min_side,
            image_max_side=args.image_max_side,
            config=args.config
        )
    elif args.dataset_type == 'oid':
        generator = OpenImagesGenerator(
            args.main_dir,
            subset=args.subset,
            version=args.version,
            labels_filter=args.labels_filter,
            parent_label=args.parent_label,
            annotation_cache_dir=args.annotation_cache_dir,
            transform_generator=transform_generator,
            image_min_side=args.image_min_side,
            image_max_side=args.image_max_side,
            config=args.config
        )
    elif args.dataset_type == 'kitti':
        generator = KittiGenerator(
            args.kitti_path,
            subset=args.subset,
            transform_generator=transform_generator,
            image_min_side=args.image_min_side,
            image_max_side=args.image_max_side,
            config=args.config
        )
    else:
        raise ValueError('Invalid data type received: {}'.format(args.dataset_type))

    return generator


def parse_args(args):
    """ Parse the arguments.
    """
    parser     = argparse.ArgumentParser(description='Debug script for a RetinaNet network.')
    subparsers = parser.add_subparsers(help='Arguments for specific dataset types.', dest='dataset_type')
    subparsers.required = True

    coco_parser = subparsers.add_parser('coco')
    coco_parser.add_argument('coco_path',  help='Path to dataset directory (ie. /tmp/COCO).')
    coco_parser.add_argument('--coco-set', help='Name of the set to show (defaults to val2017).', default='val2017')

    pascal_parser = subparsers.add_parser('pascal')
    pascal_parser.add_argument('pascal_path', help='Path to dataset directory (ie. /tmp/VOCdevkit).')
    pascal_parser.add_argument('--pascal-set',  help='Name of the set to show (defaults to test).', default='test')

    kitti_parser = subparsers.add_parser('kitti')
    kitti_parser.add_argument('kitti_path', help='Path to dataset directory (ie. /tmp/kitti).')
    kitti_parser.add_argument('subset', help='Argument for loading a subset from train/val.')

    def csv_list(string):
        return string.split(',')

    oid_parser = subparsers.add_parser('oid')
    oid_parser.add_argument('main_dir', help='Path to dataset directory.')
    oid_parser.add_argument('subset', help='Argument for loading a subset from train/validation/test.')
    oid_parser.add_argument('--version',  help='The current dataset version is v4.', default='v4')
    oid_parser.add_argument('--labels-filter',  help='A list of labels to filter.', type=csv_list, default=None)
    oid_parser.add_argument('--annotation-cache-dir', help='Path to store annotation cache.', default='.')
    oid_parser.add_argument('--parent-label', help='Use the hierarchy children of this label.', default=None)

    csv_parser = subparsers.add_parser('csv')
    csv_parser.add_argument('annotations', help='Path to CSV file containing annotations for evaluation.')
    csv_parser.add_argument('classes',     help='Path to a CSV file containing class label mapping.')

    parser.add_argument('-l', '--loop', help='Loop forever, even if the dataset is exhausted.', action='store_true')
    parser.add_argument('--no-resize', help='Disable image resizing.', dest='resize', action='store_false')
    parser.add_argument('--anchors', help='Show positive anchors on the image.', action='store_true')
    parser.add_argument('--annotations', help='Show annotations on the image. Green annotations have anchors, red annotations don\'t and therefore don\'t contribute to training.', action='store_true')
    parser.add_argument('--random-transform', help='Randomly transform image and annotations.', action='store_true')
    parser.add_argument('--image-min-side', help='Rescale the image so the smallest side is min_side.', type=int, default=800)
    parser.add_argument('--image-max-side', help='Rescale the image if the largest side is larger than max_side.', type=int, default=1333)
    parser.add_argument('--positive_overlap_iou', help='IoU overlap or positive anchors (all anchors with overlap > positive_overlap are positive)', type=float, default=0.5)
    parser.add_argument('--negative_overlap_iou', help='IoU overlap for negative anchors (all anchors with overlap < negative_overlap are negative).', type=float, default=0.4)
    parser.add_argument('--config', help='Path to a configuration parameters .ini file.')

    return parser.parse_args(args)


def run(generator, args, anchor_params):
    """ Main loop.

    Args
        generator: The generator to debug.
        args: parseargs args object.
    """
    # display images, one at a time
    for i in range(generator.size()):
        # load the data
        image       = generator.load_image(i)
        annotations = generator.load_annotations(i)
        if len(annotations['labels']) > 0 :
            # apply random transformations
            if args.random_transform:
                image, annotations = generator.random_transform_group_entry(image, annotations)
<<<<<<< HEAD
                print("Applying random_transforms")
=======
>>>>>>> 9560ed18

            # resize the image and annotations
            if args.resize:
                image, image_scale = generator.resize_image(image)
                annotations['bboxes'] *= image_scale

            anchors = anchors_for_shape(image.shape, anchor_params=anchor_params)
<<<<<<< HEAD
            positive_indices, _, some_overlap_indices, max_indices = compute_gt_annotations_for_visualisation(anchors, annotations['bboxes'], negative_overlap=args.negative_overlap_iou, positive_overlap=args.positive_overlap_iou)

            # Find the annotations that only have 'some' overlap (i.e. not enough to be a 'positive' index)
            red_boxes_indices_set = set(max_indices[some_overlap_indices]).difference(set(max_indices[positive_indices]))
            red_boxes_indices_list = list(red_boxes_indices_set)

            # Find all overlapping anchors for these annotations
            if(len(red_boxes_indices_list) > 0):
                _, red_ignore_indices, _, red_max_indices = compute_gt_annotations_for_visualisation(anchors, annotations['bboxes'][red_boxes_indices_list, :], negative_overlap=0.01, positive_overlap=args.positive_overlap_iou)
                
                # Draw boxes of anchors that were close but not quite enough for the annotation
                # As there are so many anchors, only show 10% of them
                close_anchors = anchors[red_ignore_indices]
                random_close_anchors_indices = random.choices(range(0, len(close_anchors)), k = int(0.1 * len(close_anchors)))
                draw_boxes(image, close_anchors[random_close_anchors_indices, :], (0, 255, 255), thickness=1)

            # import pdb; pdb.set_trace()
=======
            positive_indices, _, max_indices = compute_gt_annotations(anchors, annotations['bboxes'])

>>>>>>> 9560ed18
            # draw anchors on the image
            if args.anchors:
                draw_boxes(image, anchors[positive_indices], (255, 255, 0), thickness=1)

            # draw annotations on the image
            if args.annotations:
                # draw annotations in red
                draw_annotations(image, annotations, color=(0, 0, 255), label_to_name=generator.label_to_name)

                # draw regressed anchors in green to override most red annotations
                # result is that annotations without anchors are red, with anchors are green
                draw_boxes(image, annotations['bboxes'][max_indices[positive_indices], :], (0, 255, 0))

        cv2.imshow('Image', image)
        if cv2.waitKey() == ord('q'):
            return False
    return True


def main(args=None):
    # parse arguments
    if args is None:
        args = sys.argv[1:]
    args = parse_args(args)

    # make sure keras is the minimum required version
    check_keras_version()

    # create the generator
    generator = create_generator(args)

    # optionally load config parameters
    if args.config:
        args.config = read_config_file(args.config)

    # optionally load anchor parameters
    anchor_params = None
    if args.config and 'anchor_parameters' in args.config:
        anchor_params = parse_anchor_parameters(args.config)

    # create the display window
    cv2.namedWindow('Image', cv2.WINDOW_NORMAL)

    if args.loop:
        while run(generator, args, anchor_params=anchor_params):
            pass
    else:
        run(generator, args, anchor_params=anchor_params)


if __name__ == '__main__':
    main()<|MERGE_RESOLUTION|>--- conflicted
+++ resolved
@@ -182,10 +182,7 @@
             # apply random transformations
             if args.random_transform:
                 image, annotations = generator.random_transform_group_entry(image, annotations)
-<<<<<<< HEAD
                 print("Applying random_transforms")
-=======
->>>>>>> 9560ed18
 
             # resize the image and annotations
             if args.resize:
@@ -193,7 +190,6 @@
                 annotations['bboxes'] *= image_scale
 
             anchors = anchors_for_shape(image.shape, anchor_params=anchor_params)
-<<<<<<< HEAD
             positive_indices, _, some_overlap_indices, max_indices = compute_gt_annotations_for_visualisation(anchors, annotations['bboxes'], negative_overlap=args.negative_overlap_iou, positive_overlap=args.positive_overlap_iou)
 
             # Find the annotations that only have 'some' overlap (i.e. not enough to be a 'positive' index)
@@ -210,11 +206,6 @@
                 random_close_anchors_indices = random.choices(range(0, len(close_anchors)), k = int(0.1 * len(close_anchors)))
                 draw_boxes(image, close_anchors[random_close_anchors_indices, :], (0, 255, 255), thickness=1)
 
-            # import pdb; pdb.set_trace()
-=======
-            positive_indices, _, max_indices = compute_gt_annotations(anchors, annotations['bboxes'])
-
->>>>>>> 9560ed18
             # draw anchors on the image
             if args.anchors:
                 draw_boxes(image, anchors[positive_indices], (255, 255, 0), thickness=1)
